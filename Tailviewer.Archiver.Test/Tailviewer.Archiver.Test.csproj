--- conflicted
+++ resolved
@@ -66,11 +66,8 @@
     <Compile Include="PluginCacheTest.cs" />
     <Compile Include="PluginDescriptionTest.cs" />
     <Compile Include="PluginPackerTest.cs" />
-<<<<<<< HEAD
     <Compile Include="Plugins\PluginIdTest.cs" />
-=======
     <Compile Include="PluginRegistryTest.cs" />
->>>>>>> 2b9d498b
     <Compile Include="Properties\AssemblyInfo.cs" />
   </ItemGroup>
   <ItemGroup>
