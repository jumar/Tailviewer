﻿<?xml version="1.0" encoding="utf-8"?>
<Project ToolsVersion="14.0" DefaultTargets="Build" xmlns="http://schemas.microsoft.com/developer/msbuild/2003">
  <Import Project="$(MSBuildExtensionsPath)\$(MSBuildToolsVersion)\Microsoft.Common.props" Condition="Exists('$(MSBuildExtensionsPath)\$(MSBuildToolsVersion)\Microsoft.Common.props')" />
  <PropertyGroup>
    <Configuration Condition=" '$(Configuration)' == '' ">Debug</Configuration>
    <Platform Condition=" '$(Platform)' == '' ">AnyCPU</Platform>
    <ProjectGuid>{C667EB8A-6781-4623-AC7C-D3FBA2F6E7D4}</ProjectGuid>
    <OutputType>Exe</OutputType>
    <AppDesignerFolder>Properties</AppDesignerFolder>
    <RootNamespace>Tailviewer.Archiver</RootNamespace>
    <AssemblyName>archive</AssemblyName>
    <TargetFrameworkVersion>v4.5.2</TargetFrameworkVersion>
    <FileAlignment>512</FileAlignment>
    <AutoGenerateBindingRedirects>true</AutoGenerateBindingRedirects>
  </PropertyGroup>
  <PropertyGroup Condition=" '$(Configuration)|$(Platform)' == 'Debug|AnyCPU' ">
    <PlatformTarget>AnyCPU</PlatformTarget>
    <DebugSymbols>true</DebugSymbols>
    <DebugType>full</DebugType>
    <Optimize>false</Optimize>
    <OutputPath>..\bin\</OutputPath>
    <DefineConstants>DEBUG;TRACE</DefineConstants>
    <ErrorReport>prompt</ErrorReport>
    <WarningLevel>4</WarningLevel>
    <TreatWarningsAsErrors>true</TreatWarningsAsErrors>
  </PropertyGroup>
  <PropertyGroup Condition=" '$(Configuration)|$(Platform)' == 'Release|AnyCPU' ">
    <PlatformTarget>AnyCPU</PlatformTarget>
    <DebugType>pdbonly</DebugType>
    <Optimize>true</Optimize>
    <OutputPath>..\bin\</OutputPath>
    <DefineConstants>TRACE</DefineConstants>
    <ErrorReport>prompt</ErrorReport>
    <WarningLevel>4</WarningLevel>
    <TreatWarningsAsErrors>true</TreatWarningsAsErrors>
  </PropertyGroup>
  <ItemGroup>
    <Reference Include="CommandLine, Version=2.0.275.0, Culture=neutral, PublicKeyToken=de6f01bd326f8c32, processorArchitecture=MSIL">
      <HintPath>..\packages\CommandLineParser.2.1.1-beta\lib\net45\CommandLine.dll</HintPath>
      <Private>True</Private>
    </Reference>
    <Reference Include="FluentAssertions, Version=4.19.4.0, Culture=neutral, PublicKeyToken=33f2691a05b67b6a, processorArchitecture=MSIL">
      <HintPath>..\packages\FluentAssertions.4.19.4\lib\net45\FluentAssertions.dll</HintPath>
      <Private>True</Private>
    </Reference>
    <Reference Include="FluentAssertions.Core, Version=4.19.4.0, Culture=neutral, PublicKeyToken=33f2691a05b67b6a, processorArchitecture=MSIL">
      <HintPath>..\packages\FluentAssertions.4.19.4\lib\net45\FluentAssertions.Core.dll</HintPath>
      <Private>True</Private>
    </Reference>
    <Reference Include="log4net, Version=2.0.8.0, Culture=neutral, PublicKeyToken=669e0ddf0bb1aa2a, processorArchitecture=MSIL">
      <HintPath>..\packages\log4net.2.0.8\lib\net45-full\log4net.dll</HintPath>
    </Reference>
    <Reference Include="Metrolib, Version=0.3.0.115, Culture=neutral, PublicKeyToken=951c63ca832f7094, processorArchitecture=MSIL">
      <HintPath>..\packages\Metrolib.0.3.0.115\lib\net45\Metrolib.dll</HintPath>
    </Reference>
    <Reference Include="PE, Version=0.1.10.0, Culture=neutral, PublicKeyToken=951c63ca832f7094, processorArchitecture=MSIL">
      <HintPath>..\packages\PE.0.1.10\lib\net45\PE.dll</HintPath>
    </Reference>
    <Reference Include="PresentationCore" />
    <Reference Include="System" />
    <Reference Include="System.Core" />
    <Reference Include="System.Drawing" />
    <Reference Include="System.Extensions, Version=1.1.39.0, Culture=neutral, PublicKeyToken=951c63ca832f7094, processorArchitecture=MSIL">
      <HintPath>..\packages\System.Threading.Extensions.1.1.39\lib\net45\System.Extensions.dll</HintPath>
    </Reference>
    <Reference Include="System.IO.Compression" />
    <Reference Include="System.IO.Compression.FileSystem" />
    <Reference Include="System.Runtime.Serialization" />
    <Reference Include="System.Xaml" />
    <Reference Include="System.Xml" />
    <Reference Include="System.Xml.Linq" />
    <Reference Include="WindowsBase" />
  </ItemGroup>
  <ItemGroup>
    <Compile Include="Applications\Pack.cs" />
    <Compile Include="ConsoleLogger.cs" />
    <Compile Include="EnumerableExtensions.cs" />
    <Compile Include="PackException.cs" />
    <Compile Include="Plugins\AbstractPluginLoader.cs" />
    <Compile Include="Plugins\AggregatedPluginLoader.cs" />
    <Compile Include="Plugins\AssemblyDescription.cs" />
    <Compile Include="Plugins\AssemblyReference.cs" />
    <Compile Include="Bootstrapper.cs" />
    <Compile Include="Plugins\CorruptPluginException.cs" />
    <Compile Include="Plugins\EmptyPluginArchive.cs" />
    <Compile Include="Plugins\IAssemblyDescription.cs" />
    <Compile Include="Plugins\IAssemblyReference.cs" />
    <Compile Include="Plugins\INativeImageDescription.cs" />
    <Compile Include="Plugins\IPluginArchive.cs" />
    <Compile Include="Plugins\IPluginDescription.cs" />
    <Compile Include="Plugins\IPluginLoader.cs" />
    <Compile Include="Plugins\IPluginPackageIndex.cs" />
    <Compile Include="ListOptions.cs" />
    <Compile Include="Plugins\IPluginStatus.cs" />
    <Compile Include="Plugins\NativeImageDescription.cs" />
    <Compile Include="Applications\PackOptions.cs" />
    <Compile Include="Plugins\PluginArchive.cs" />
    <Compile Include="Plugins\PluginArchiveLoader.cs" />
    <Compile Include="Plugins\PluginAssemblyLoader.cs" />
    <Compile Include="Plugins\PluginCache.cs" />
    <Compile Include="Plugins\PluginDescription.cs" />
    <Compile Include="Plugins\PluginId.cs" />
    <Compile Include="Plugins\PluginInterfaceImplementation.cs" />
    <Compile Include="Plugins\PluginPackageIndex.cs" />
    <Compile Include="Plugins\PluginPacker.cs" />
<<<<<<< HEAD
    <Compile Include="Plugins\PluginStatus.cs" />
=======
    <Compile Include="Plugins\PluginRegistry.cs" />
>>>>>>> 2b9d498b
    <Compile Include="Program.cs" />
    <Compile Include="Properties\AssemblyInfo.cs" />
  </ItemGroup>
  <ItemGroup>
    <None Include="App.config" />
    <None Include="packages.config" />
  </ItemGroup>
  <ItemGroup>
    <ProjectReference Include="..\Tailviewer.Api\Tailviewer.Api.csproj">
      <Project>{0c18b216-9ff4-4dcf-88c0-4b1448892f43}</Project>
      <Name>Tailviewer.Api</Name>
    </ProjectReference>
    <ProjectReference Include="..\Tailviewer.Core\Tailviewer.Core.csproj">
      <Project>{62C60D20-180E-4A59-9EF3-30161E1E31CB}</Project>
      <Name>Tailviewer.Core</Name>
    </ProjectReference>
  </ItemGroup>
  <ItemGroup>
    <EmbeddedResource Include="..\bin\CommandLine.dll">
      <Link>Resources\CommandLine.dll</Link>
    </EmbeddedResource>
    <EmbeddedResource Include="..\bin\log4net.dll">
      <Link>Resources\log4net.dll</Link>
    </EmbeddedResource>
    <EmbeddedResource Include="..\bin\Metrolib.dll">
      <Link>Resources\Metrolib.dll</Link>
    </EmbeddedResource>
    <EmbeddedResource Include="..\bin\Tailviewer.Api.dll">
      <Link>Resources\Tailviewer.Api.dll</Link>
    </EmbeddedResource>
  </ItemGroup>
  <ItemGroup>
    <Folder Include="CSProj\" />
  </ItemGroup>
  <ItemGroup>
    <EmbeddedResource Include="..\bin\PE.dll">
      <Link>Resources\PE.dll</Link>
    </EmbeddedResource>
  </ItemGroup>
  <ItemGroup>
    <Content Include="..\bin\ImageProcessor.dll">
      <Link>Resources\ImageProcessor.dll</Link>
    </Content>
    <Content Include="Readme.txt" />
    <EmbeddedResource Include="..\bin\System.Extensions.dll">
      <Link>Resources\System.Extensions.dll</Link>
    </EmbeddedResource>
  </ItemGroup>
  <Import Project="$(MSBuildToolsPath)\Microsoft.CSharp.targets" />
  <PropertyGroup>
    <PreBuildEvent>copy ..\packages\CommandLineParser.2.1.1-beta\lib\net45\CommandLine.dll ..\bin\
copy ..\packages\PE.0.1.10\lib\net45\PE.dll ..\bin\</PreBuildEvent>
  </PropertyGroup>
  <PropertyGroup>
    <PostBuildEvent>
    </PostBuildEvent>
  </PropertyGroup>
  <!-- To modify your build process, add your task inside one of the targets below and uncomment it. 
       Other similar extension points exist, see Microsoft.Common.targets.
  <Target Name="BeforeBuild">
  </Target>
  <Target Name="AfterBuild">
  </Target>
  -->
</Project><|MERGE_RESOLUTION|>--- conflicted
+++ resolved
@@ -103,11 +103,8 @@
     <Compile Include="Plugins\PluginInterfaceImplementation.cs" />
     <Compile Include="Plugins\PluginPackageIndex.cs" />
     <Compile Include="Plugins\PluginPacker.cs" />
-<<<<<<< HEAD
+    <Compile Include="Plugins\PluginRegistry.cs" />
     <Compile Include="Plugins\PluginStatus.cs" />
-=======
-    <Compile Include="Plugins\PluginRegistry.cs" />
->>>>>>> 2b9d498b
     <Compile Include="Program.cs" />
     <Compile Include="Properties\AssemblyInfo.cs" />
   </ItemGroup>
